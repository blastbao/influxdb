import React, {PropTypes} from 'react'

import Authorized, {SUPERADMIN_ROLE} from 'src/auth/Authorized'

import Dropdown from 'shared/components/Dropdown'
import SlideToggle from 'shared/components/SlideToggle'
import DeleteConfirmTableCell from 'shared/components/DeleteConfirmTableCell'

import {USER_ROLES} from 'src/admin/constants/chronografAdmin'
import {USERS_TABLE} from 'src/admin/constants/chronografTableSizing'

const UsersTableRow = ({
  me,
  user,
  organization,
  onChangeUserRole,
  onChangeSuperAdmin,
  onDelete,
  meID,
}) => {
  const {colRole, colSuperAdmin, colProvider, colScheme} = USERS_TABLE

  const dropdownRolesItems = USER_ROLES.map(r => ({
    ...r,
    text: r.name,
  }))
  const currentRole = user.roles.find(
    role => role.organization === organization.id
  )

  const userIsMe = me.id === user.id && me.name === user.name

  return (
    <tr className={'chronograf-admin-table--user'}>
      <td>
        {userIsMe
          ? <strong className="chronograf-user--me">
              <span className="icon user" />
              {user.name}
            </strong>
          : <strong>
              {user.name}
            </strong>}
      </td>
      <td style={{width: colRole}}>
        <span className="chronograf-user--role">
          <Dropdown
            items={dropdownRolesItems}
            selected={currentRole.name}
            onChoose={onChangeUserRole(user, currentRole)}
            buttonColor="btn-primary"
            buttonSize="btn-xs"
            className="dropdown-stretch"
          />
        </span>
      </td>
      <Authorized requiredRole={SUPERADMIN_ROLE}>
        <td style={{width: colSuperAdmin}} className="text-center">
          <SlideToggle
            active={user.superAdmin}
            onToggle={onChangeSuperAdmin(user)}
            size="xs"
          />
        </td>
      </Authorized>
      <td style={{width: colProvider}}>
        {user.provider}
      </td>
      <td style={{width: colScheme}}>
        {user.scheme}
      </td>
      <DeleteConfirmTableCell
        text="Remove"
        onDelete={onDelete}
        item={user}
        buttonSize="btn-xs"
        disabled={user.id === meID}
      />
    </tr>
  )
}

const {func, shape, string} = PropTypes

UsersTableRow.propTypes = {
  user: shape(),
  organization: shape({
    name: string.isRequired,
    id: string.isRequired,
  }),
  onChangeUserRole: func.isRequired,
  onChangeSuperAdmin: func.isRequired,
  onDelete: func.isRequired,
<<<<<<< HEAD
  me: shape({
    name: string.isRequired,
    id: string.isRequired,
  }).isRequired,
=======
  meID: string.isRequired,
>>>>>>> adce9f15
}

export default UsersTableRow<|MERGE_RESOLUTION|>--- conflicted
+++ resolved
@@ -10,7 +10,6 @@
 import {USERS_TABLE} from 'src/admin/constants/chronografTableSizing'
 
 const UsersTableRow = ({
-  me,
   user,
   organization,
   onChangeUserRole,
@@ -28,7 +27,7 @@
     role => role.organization === organization.id
   )
 
-  const userIsMe = me.id === user.id && me.name === user.name
+  const userIsMe = user.id === meID
 
   return (
     <tr className={'chronograf-admin-table--user'}>
@@ -74,7 +73,7 @@
         onDelete={onDelete}
         item={user}
         buttonSize="btn-xs"
-        disabled={user.id === meID}
+        disabled={userIsMe}
       />
     </tr>
   )
@@ -91,14 +90,7 @@
   onChangeUserRole: func.isRequired,
   onChangeSuperAdmin: func.isRequired,
   onDelete: func.isRequired,
-<<<<<<< HEAD
-  me: shape({
-    name: string.isRequired,
-    id: string.isRequired,
-  }).isRequired,
-=======
   meID: string.isRequired,
->>>>>>> adce9f15
 }
 
 export default UsersTableRow